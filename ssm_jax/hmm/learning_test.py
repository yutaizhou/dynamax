--- conflicted
+++ resolved
@@ -40,13 +40,8 @@
     true_hmm, _, batch_emissions = make_rnd_model_and_data()
     test_hmm_em = GaussianHMM.random_initialization(jr.PRNGKey(1), 2 * true_hmm.num_states, true_hmm.num_obs)
     # Quick test: 2 iterations
-<<<<<<< HEAD
     test_hmm_em, logprobs_em = learn.hmm_fit_em(test_hmm_em, batch_emissions, num_iters=num_iters)
     assert jnp.allclose(logprobs_em[-1], -3600.2395, atol=1e-1)
-=======
-    test_hmm_em, logprobs_em, posteriors = learn.hmm_fit_em(test_hmm_em, batch_emissions, num_iters=num_iters)
-    assert jnp.allclose(logprobs_em[-1], -3600.2395, atol=1)
->>>>>>> 58be3660
     mu = np.array(test_hmm_em.emission_means)
     assert jnp.alltrue(mu.shape == (10, 2))
     assert jnp.allclose(mu[0, 0], -0.712, atol=1e-1)
